#include <cuda_runtime.h>
#include <gtest/gtest.h>
#include <opencv2/core/hal/interface.h>
#include <tiffio.h>

#include <cstddef>
#include <cstdint>
#include <cstdlib>
#include <filesystem>
#include <opencv2/core.hpp>
#include <opencv2/core/mat.hpp>
#include <opencv2/opencv.hpp>
#include <random>
#include <string>

#include "image_operation.h"
#include "kernel.h"
#include "tiff_image.h"

const std::string kTestImagePath =
    std::string(PROJECT_SOURCE_DIR) + "/tests/test_image.tiff";

const std::string kTestImage("test_image.tiff");

namespace fs = std::filesystem;

const size_t kTestImagesCount = 9;

void CreateTestImage(fs::path temp_dir, int width, int height,
                     uint8_t image_type = 0) {
  cv::Mat img(height, width, CV_16U, cv::Scalar(0));
  switch (image_type) {
    case 0:
    default:
      // Левая половина чёрная, правая половина белая (вертикальное разделение)
      for (int y = 0; y < height; ++y) {
        for (int x = width / 2; x < width; ++x) {
          img.at<uint16_t>(y, x) = 65535;
        }
      }
      break;
    case 1:
      // Верхняя половина чёрная, нижняя половина белая (горизонтальное
      // разделение)
      for (int y = height / 2; y < height; ++y) {
        for (int x = 0; x < width; ++x) {
          img.at<uint16_t>(y, x) = 65535;
        }
      }
      break;
    case 2:
      // Горизонтальный градиент от чёрного к белому (слева направо)
      for (int y = 0; y < height; ++y) {
        for (int x = 0; x < width; ++x) {
          img.at<uint16_t>(y, x) =
              static_cast<uint16_t>((x / (float)width) * 65535);
        }
      }
      break;
    case 3:
      // Вертикальный градиент от чёрного к белому (сверху вниз)
      for (int y = 0; y < height; ++y) {
        for (int x = 0; x < width; ++x) {
          img.at<uint16_t>(y, x) =
              static_cast<uint16_t>((y / (float)height) * 65535);
        }
      }
      break;
    case 4:
      // Случайное изображение (равномерное распределение)
      cv::theRNG().state = 12345;
      cv::randu(img, 0, 65535);
      break;
    case 5:
      // Случайное изображение (нормальное распределение, среднее 32768,
      // σ=10000)
      cv::randn(img, 32768, 10000);
      break;
    case 6:
      // Белый круг в центре на чёрном фоне
      cv::circle(img, cv::Point(width / 2, height / 2),
                 std::min(width, height) / 4, cv::Scalar(65535), -1);
      break;
    case 7:
      // Один белый пиксель в центре, остальное чёрное
      img.at<uint16_t>(height / 2, width / 2) = 65535;
      break;
    case 8:
      // Шахматный узор (чёрно-белый)
      for (int y = 0; y < height; ++y) {
        for (int x = 0; x < width; ++x) {
          img.at<uint16_t>(y, x) = (((x / 10 + y / 10) % 2) != 0) ? 65535 : 0;
        }
      }
      break;
  }
  cv::imwrite((temp_dir / kTestImage).generic_string(), img);
}

inline bool IsCudaAvailable(std::string* error_message = nullptr) {
  int device_count = 0;
  cudaError_t error = cudaGetDeviceCount(&device_count);
  if (error != cudaSuccess) {
    if (error_message != nullptr) {
      *error_message = "CUDA error: " + std::string(cudaGetErrorString(error));
    }
    return false;
  }
  if (device_count == 0) {
    if (error_message != nullptr) {
      *error_message = "No CUDA-capable devices found.";
    }
    return false;
  }
  return true;
}

inline fs::path GetTempDir() {
  std::random_device rd;
  std::mt19937 gen(rd());
  std::uniform_int_distribution<> dis(1000, 9999);
  fs::path temp_dir =
      fs::temp_directory_path() / ("test_temp_" + std::to_string(dis(gen)));
  if (!fs::create_directory(temp_dir)) {
    std::cerr << "Failed to create a temporary directory: " << temp_dir;
    exit(1);
  }
  return temp_dir;
}

inline void DeleteTempDir(fs::path temp_dir) {
  if (fs::exists(temp_dir)) {
    fs::remove_all(temp_dir);
  }
}

TEST(TIFFImageTest, LoadAndSave) {
  fs::path temp_dir = GetTempDir();
  CreateTestImage(temp_dir, 100, 100);
  TIFFImage img(temp_dir / kTestImage);
  EXPECT_EQ(img.GetWidth(), 100);
  EXPECT_EQ(img.GetHeight(), 100);
  EXPECT_NO_THROW(img.Save(temp_dir / "test_image_copy.tiff"));
  EXPECT_THROW(img.Save(temp_dir / "tests/test_image_copy.tiff"),
               std::runtime_error);
  TIFFImage img_copy(temp_dir / "test_image_copy.tiff");
  EXPECT_TRUE(img == img_copy);
  img.Close();
  img_copy.Close();
  DeleteTempDir(temp_dir);
}

TEST(TIFFImageTest, CopyConstructor) {
  fs::path temp_dir = GetTempDir();
  CreateTestImage(temp_dir, 100, 100);
  TIFFImage img(temp_dir / kTestImage);
  TIFFImage img_copy(img);
  EXPECT_TRUE(img == img_copy);
  img.Close();
  DeleteTempDir(temp_dir);
}

TEST(TIFFImageTest, CopyAssignment) {
  fs::path temp_dir = GetTempDir();
  CreateTestImage(temp_dir, 100, 100);
  TIFFImage img(temp_dir / kTestImage);
  TIFFImage img_copy;
  img_copy = img;
  EXPECT_TRUE(img == img_copy);
  img = img_copy;
  EXPECT_TRUE(img == img_copy);
  EXPECT_NO_FATAL_FAILURE(img_copy.CopyFields(img));
  img.Close();
  DeleteTempDir(temp_dir);
}

TEST(TIFFImageTest, NotEqual) {
  fs::path temp_dir = GetTempDir();
  CreateTestImage(temp_dir, 100, 100);
  TIFFImage img(temp_dir / kTestImage);
  TIFFImage img2(200, 200);
  TIFFImage img3(img);
  img3.Set(0, 0, 1);
  EXPECT_FALSE(img == img2);
  EXPECT_FALSE(img == img3);
  img.Close();
  DeleteTempDir(temp_dir);
}

TEST(TIFFImageTest, GetSetPixel) {
  TIFFImage void_img;
  EXPECT_THROW(void_img.Get(0, 0), std::runtime_error);
  EXPECT_THROW(void_img.Set(0, 0, 65535), std::runtime_error);
  TIFFImage img(100, 100);
  img.Set(50, 50, 65535);
  img.Set(0, 0, 65535);
  img.Set(99, 99, 65535);
  EXPECT_EQ(img.Get(50, 50), 65535);
  EXPECT_THROW(img.Set(100, 50, 65535), std::runtime_error);
  EXPECT_EQ(img.Get(-1, -1), 65535);
  EXPECT_EQ(img.Get(100, 100), 65535);
}

TEST(TIFFImageTest, Clrear) {
  TIFFImage img(100, 100);
  img.Set(50, 50, 65535);
  img.Clear();
  EXPECT_THROW(img.Get(50, 50), std::runtime_error);
  EXPECT_NO_FATAL_FAILURE(img.Clear());
}

TEST(TIFFImageTest, GaussianBlurCPU) {
  fs::path temp_dir = GetTempDir();
  for (size_t k = 0; k < kTestImagesCount; k++) {
    CreateTestImage(temp_dir, 100, 100, k);
    TIFFImage img(temp_dir / kTestImage);
    TIFFImage blurred = img.GaussianBlur(3, 1.0);
    cv::Mat cv_img = cv::imread((temp_dir / kTestImage).generic_string(),
                                cv::IMREAD_UNCHANGED);
    cv::Mat blurred_cv;
    cv::GaussianBlur(cv_img, blurred_cv, cv::Size(3, 3), 1.0, 0,
                     cv::BORDER_REPLICATE);
    bool failed = false;
    for (size_t i = 0; i < img.GetHeight() && !failed; i++) {
      for (size_t j = 0; j < img.GetWidth(); j++) {
        EXPECT_NEAR(blurred.Get(j, i), blurred_cv.at<uint16_t>(i, j), 1)
            << "Mismatch at pixel (" << j << ", " << i << ")" << " image " << k;
        if (HasFailure()) {
          failed = true;
          break;
        }
      }
    }
  }
  DeleteTempDir(temp_dir);
}

TEST(TIFFImageTest, GaussianBlurGPU) {
  std::string cuda_error;
  if (!IsCudaAvailable(&cuda_error)) {
    GTEST_SKIP() << "Skipping CUDA tests: " << cuda_error;
  }
  fs::path temp_dir = GetTempDir();
  for (size_t k = 0; k < kTestImagesCount; k++) {
    CreateTestImage(temp_dir, 100, 100, k);
    TIFFImage img(temp_dir / kTestImage);
    TIFFImage blurred_cpu = img.GaussianBlur(3, 1.0);
    TIFFImage blurred_cpu_2 = img.GaussianBlur(3, 2.0);
    TIFFImage blurred_cuda = img.GaussianBlurCuda(3, 1.0);
    TIFFImage blurred_cuda_sep = img.GaussianBlurSepCuda(3, 1.0);
    TIFFImage blurred_cuda_2 = img.GaussianBlurCuda(3, 2.0);
    img.SetImagePatametersForDevice(ImageOperation::GaussianBlur, 3, 1.0);
    img.AllocateDeviceMemory();
    img.CopyImageToDevice();
    TIFFImage blurred_cuda_mem = img.GaussianBlurCuda(3, 1.0);
    img.SetImagePatametersForDevice(ImageOperation::GaussianBlurSep, 3, 1.0);
    img.CopyImageToDevice();
    TIFFImage blurred_cuda_sep_mem = img.GaussianBlurSepCuda(3, 1.0);
    TIFFImage blurred_cuda_sep_2 = img.GaussianBlurSepCuda(3, 2.0);
    bool failed = false;
    for (size_t i = 0; i < img.GetHeight() && !failed; i++) {
      for (size_t j = 0; j < img.GetWidth(); j++) {
        EXPECT_NEAR(blurred_cpu.Get(j, i), blurred_cuda.Get(j, i), 1)
            << "Mismatch at pixel (" << j << ", " << i << ")"
            << " image " << k;
        if (HasFailure()) {
          failed = true;
          break;
        }
        EXPECT_NEAR(blurred_cpu_2.Get(j, i), blurred_cuda_2.Get(j, i), 1)
            << "Mismatch at pixel (" << j << ", " << i << ")"
            << " image " << k;
        if (HasFailure()) {
          failed = true;
          break;
        }
        EXPECT_NEAR(blurred_cpu.Get(j, i), blurred_cuda_mem.Get(j, i), 1)
            << "Mismatch at pixel (" << j << ", " << i << ")"
            << " image " << k;
        if (HasFailure()) {
          failed = true;
          break;
        }
        EXPECT_NEAR(blurred_cpu.Get(j, i), blurred_cuda_sep_mem.Get(j, i), 1)
            << "Mismatch at pixel (" << j << ", " << i << ")"
            << " image " << k;
        if (HasFailure()) {
          failed = true;
          break;
        }
        EXPECT_NEAR(blurred_cpu_2.Get(j, i), blurred_cuda_sep_2.Get(j, i), 1)
            << "Mismatch at pixel (" << j << ", " << i << ")"
            << " image " << k;
        if (HasFailure()) {
          failed = true;
          break;
        }
      }
    }
    img.FreeDeviceMemory();
  }
  DeleteTempDir(temp_dir);
}

TEST(TIFFImageTest, SobelFilterCPU) {
  fs::path temp_dir = GetTempDir();
  for (size_t k = 0; k < kTestImagesCount; k++) {
    CreateTestImage(temp_dir, 100, 100, k);
    TIFFImage img(temp_dir / kTestImage);
    TIFFImage sobel_x = img.SetKernel(kKernelSobel, false);
    TIFFImage sobel_y = img.SetKernel(
        kKernelSobel.Rotate(KernelRotationDegrees::DEGREES_90), false);
    TIFFImage sobel = img.SetKernel(kKernelSobel);
    cv::Mat cv_img = cv::imread((temp_dir / kTestImage).generic_string(),
                                cv::IMREAD_UNCHANGED);
    cv::Mat sobel_x_cv, sobel_y_cv, sobel_cv;
    float sobel_kernel_x[3 * 3] = {-1, 0, 1, -2, 0, 2, -1, 0, 1};
    float sobel_kernel_y[3 * 3] = {-1, -2, -1, 0, 0, 0, 1, 2, 1};
    cv::Mat kernel_x = cv::Mat(3, 3, CV_32F, sobel_kernel_x);
    cv::Mat kernel_y = cv::Mat(3, 3, CV_32F, sobel_kernel_y);
    cv::filter2D(cv_img, sobel_x_cv, CV_32F, kernel_x, cv::Point(-1, -1), 0,
                 cv::BORDER_REPLICATE);
    cv::filter2D(cv_img, sobel_y_cv, CV_32F, kernel_y, cv::Point(-1, -1), 0,
                 cv::BORDER_REPLICATE);
    cv::Mat abs_sobel_x, abs_sobel_y;
    abs_sobel_x = cv::abs(sobel_x_cv);
    abs_sobel_y = cv::abs(sobel_y_cv);
    abs_sobel_x.convertTo(sobel_x_cv, CV_16U);
    abs_sobel_y.convertTo(sobel_y_cv, CV_16U);
    cv::addWeighted(sobel_x_cv, 1, sobel_y_cv, 1, 0, sobel_cv);
    bool failed = false;
    for (size_t i = 0; i < img.GetHeight() && !failed; i++) {
      for (size_t j = 0; j < img.GetWidth(); j++) {
        EXPECT_EQ(sobel_x.Get(j, i), sobel_x_cv.at<uint16_t>(i, j))
            << "Mismatch at pixel (" << j << ", " << i << ")"
            << " image " << k;
        if (HasFailure()) {
          failed = true;
          break;
        }
        EXPECT_EQ(sobel_y.Get(j, i), sobel_y_cv.at<uint16_t>(i, j))
            << "Mismatch at pixel (" << j << ", " << i << ")"
            << " image " << k;
        if (HasFailure()) {
          failed = true;
          break;
        }
        EXPECT_EQ(sobel.Get(j, i), sobel_cv.at<uint16_t>(i, j))
            << "Mismatch at pixel (" << j << ", " << i << ")"
            << " image " << k;
        if (HasFailure()) {
          failed = true;
          break;
        }
      }
    }
    TIFFImage sobel_sep = img.SetKernelSobelSep();
    EXPECT_TRUE(sobel == sobel_sep) << "Image: " << k;
  }
  DeleteTempDir(temp_dir);
}

TEST(TIFFImageTest, SobelFilterGPU) {
  std::string cuda_error;
  if (!IsCudaAvailable(&cuda_error)) {
    GTEST_SKIP() << "Skipping CUDA tests: " << cuda_error;
  }
  fs::path temp_dir = GetTempDir();
  for (size_t k = 0; k < kTestImagesCount; k++) {
    CreateTestImage(temp_dir, 100, 100, k);
    TIFFImage img(temp_dir / kTestImage);
    TIFFImage sobel = img.SetKernel(kKernelSobel);
    TIFFImage sobel_cuda = img.SetKernelCuda(kKernelSobel);
    EXPECT_TRUE(sobel == sobel_cuda) << "Image: " << k << std::endl
                                     << "Sobel: " << std::endl
                                     << sobel << "Sobel CUDA: " << std::endl
                                     << sobel_cuda;
    TIFFImage sobel_cuda_sep = img.SetKernelSobelSepCuda();
    EXPECT_TRUE(sobel == sobel_cuda_sep) << "Image: " << k;
    img.SetImagePatametersForDevice(ImageOperation::Sobel);
    img.AllocateDeviceMemory();
    img.CopyImageToDevice();
    sobel_cuda = img.SetKernelCuda(kKernelSobel);
    EXPECT_TRUE(sobel == sobel_cuda) << "Image: " << k;
    img.SetImagePatametersForDevice(ImageOperation::Sobel |
                                    ImageOperation::Separated);
    img.CopyImageToDevice();
    sobel_cuda_sep = img.SetKernelSobelSepCuda();
    EXPECT_TRUE(sobel == sobel_cuda_sep) << "Image: " << k;
    img.FreeDeviceMemory();
  }
  DeleteTempDir(temp_dir);
}

TEST(TIFFImageTest, PrewittFilterCPU) {
  fs::path temp_dir = GetTempDir();
  for (size_t k = 0; k < kTestImagesCount; k++) {
    CreateTestImage(temp_dir, 100, 100, k);
    TIFFImage img(temp_dir / kTestImage);
    TIFFImage prewitt_x = img.SetKernel(kKernelPrewitt, false);
    TIFFImage prewitt_y = img.SetKernel(
        kKernelPrewitt.Rotate(KernelRotationDegrees::DEGREES_90), false);
    TIFFImage prewitt = img.SetKernel(kKernelPrewitt);
    cv::Mat cv_img = cv::imread((temp_dir / kTestImage).generic_string(),
                                cv::IMREAD_UNCHANGED);
    cv::Mat prewitt_x_cv, prewitt_y_cv, prewitt_cv;
    float prewitt_kernel_x[3 * 3] = {-1, 0, 1, -1, 0, 1, -1, 0, 1};
    float prewitt_kernel_y[3 * 3] = {-1, -1, -1, 0, 0, 0, 1, 1, 1};
    cv::Mat kernel_x = cv::Mat(3, 3, CV_32F, prewitt_kernel_x);
    cv::Mat kernel_y = cv::Mat(3, 3, CV_32F, prewitt_kernel_y);
    cv::filter2D(cv_img, prewitt_x_cv, CV_32F, kernel_x, cv::Point(-1, -1), 0,
                 cv::BORDER_REPLICATE);
    cv::filter2D(cv_img, prewitt_y_cv, CV_32F, kernel_y, cv::Point(-1, -1), 0,
                 cv::BORDER_REPLICATE);
    cv::Mat abs_prewitt_x_cv, abs_prewitt_y_cv;
    abs_prewitt_x_cv = cv::abs(prewitt_x_cv);
    abs_prewitt_y_cv = cv::abs(prewitt_y_cv);
    abs_prewitt_x_cv.convertTo(prewitt_x_cv, CV_16U);
    abs_prewitt_y_cv.convertTo(prewitt_y_cv, CV_16U);
    cv::addWeighted(prewitt_x_cv, 1, prewitt_y_cv, 1, 0, prewitt_cv);
    bool failed = false;
    for (size_t i = 0; i < img.GetHeight() && !failed; i++) {
      for (size_t j = 0; j < img.GetWidth(); j++) {
        EXPECT_EQ(prewitt_x.Get(j, i), prewitt_x_cv.at<uint16_t>(i, j));
        if (HasFailure()) {
          failed = true;
          break;
        }
        EXPECT_EQ(prewitt_y.Get(j, i), prewitt_y_cv.at<uint16_t>(i, j));
        if (HasFailure()) {
          failed = true;
          break;
        }
        EXPECT_EQ(prewitt.Get(j, i), prewitt_cv.at<uint16_t>(i, j));
        if (HasFailure()) {
          failed = true;
          break;
        }
      }
    }
    TIFFImage prewitt_sep = img.SetKernelPrewittSep();
    EXPECT_TRUE(prewitt == prewitt_sep) << "Image: " << k;
  }
  DeleteTempDir(temp_dir);
}

TEST(TIFFImageTest, PrewittFilterGPU) {
  std::string cuda_error;
  if (!IsCudaAvailable(&cuda_error)) {
    GTEST_SKIP() << "Skipping CUDA tests: " << cuda_error;
  }
  fs::path temp_dir = GetTempDir();
  for (size_t k = 0; k < kTestImagesCount; k++) {
    CreateTestImage(temp_dir, 100, 100, k);
    TIFFImage img(temp_dir / kTestImage);
    TIFFImage prewitt = img.SetKernel(kKernelPrewitt);
    TIFFImage prewitt_cuda = img.SetKernelCuda(kKernelPrewitt);
    EXPECT_TRUE(prewitt == prewitt_cuda) << "Image: " << k;
    TIFFImage prewitt_cuda_sep = img.SetKernelPrewittSepCuda();
    EXPECT_TRUE(prewitt == prewitt_cuda_sep) << "Image: " << k;
    img.SetImagePatametersForDevice(ImageOperation::Prewitt);
    img.AllocateDeviceMemory();
    img.CopyImageToDevice();
    prewitt_cuda = img.SetKernelCuda(kKernelPrewitt);
    EXPECT_TRUE(prewitt == prewitt_cuda) << "Image: " << k;
    img.SetImagePatametersForDevice(ImageOperation::Prewitt |
                                    ImageOperation::Separated);
    img.CopyImageToDevice();
    prewitt_cuda_sep = img.SetKernelPrewittSepCuda();
    EXPECT_TRUE(prewitt == prewitt_cuda_sep) << "Image: " << k;
    img.FreeDeviceMemory();
  }
  DeleteTempDir(temp_dir);
}

TEST(TIFFImageTest, InvalidFile) {
  EXPECT_THROW(TIFFImage("non_existent.tiff"), std::runtime_error);
}

TEST(TIFFImageTest, LargeImage) {
  std::string cuda_error;
  if (!IsCudaAvailable(&cuda_error)) {
    GTEST_SKIP() << "Skipping CUDA tests: " << cuda_error;
  }
  TIFFImage img(10000, 10000);
  img.SetImagePatametersForDevice(ImageOperation::GaussianBlur, 3, 1.0);
  img.AllocateDeviceMemory();
  img.CopyImageToDevice();
  EXPECT_NO_THROW(img.GaussianBlurCuda(3, 1.0));
  img.FreeDeviceMemory();
}

TEST(TIFFImageTest, CudaMemoryManagement) {
  std::string cuda_error;
  if (!IsCudaAvailable(&cuda_error)) {
    GTEST_SKIP() << "Skipping CUDA tests: " << cuda_error;
  }
<<<<<<< HEAD
  fs::path temp_dir = GetTempDir();
  CreateTestImage(temp_dir, 100, 100);
  TIFFImage img(temp_dir / kTestImage);
  img.Close();
  DeleteTempDir(temp_dir);
=======
  CreateTestImage(100, 100);
  TIFFImage img(kTestImagePath);
  img.SetImagePatametersForDevice(ImageOperation::GaussianBlur, 3, 1.0);
  img.AllocateDeviceMemory();
  img.CopyImageToDevice();
  TIFFImage blurred = img.GaussianBlurCuda(3, 1.0);
  EXPECT_EQ(blurred.GetWidth(), img.GetWidth());
  EXPECT_EQ(blurred.GetHeight(), img.GetHeight());
  img.FreeDeviceMemory();
  size_t free_memory = 0, total_memory = 0;
  cudaError_t error = cudaMemGetInfo(&free_memory, &total_memory);
  EXPECT_EQ(error, cudaSuccess)
      << "Failed to get CUDA memory info: " << cudaGetErrorString(error);
  EXPECT_GT(free_memory, 0) << "Free memory should be greater than zero.";
  fs::remove(kTestImagePath);
}

TEST(CudaMemManagerTest, BasicMemoryManagement) {
  std::string cuda_error;
  if (!IsCudaAvailable(&cuda_error)) {
    GTEST_SKIP() << "Skipping CUDA tests: " << cuda_error;
  }
  CudaMemManager mgr;
  size_t width = 32, height = 32;
  mgr.SetImageSize(width, height);
  mgr.SetImageOperations(ImageOperation::GaussianBlur);
  mgr.SetGaussianParameters(3, 1.0f);
  EXPECT_NO_THROW(mgr.AllocateMemory());
  EXPECT_TRUE(mgr.IsAllocated());
  std::vector<uint16_t> src(width * height, 123);
  std::vector<uint16_t> dst(width * height, 0);
  EXPECT_NO_THROW(mgr.CopyImageToDevice(src.data()));
  EXPECT_NO_THROW(mgr.CopyImageFromDevice(dst.data()));
  EXPECT_NO_THROW(mgr.FreeMemory());
  EXPECT_FALSE(mgr.IsAllocated());
  EXPECT_NO_THROW(mgr.AllocateMemory());
  EXPECT_TRUE(mgr.IsAllocated());
  EXPECT_NO_THROW(mgr.FreeMemory());
>>>>>>> 717d8969
}<|MERGE_RESOLUTION|>--- conflicted
+++ resolved
@@ -495,15 +495,9 @@
   if (!IsCudaAvailable(&cuda_error)) {
     GTEST_SKIP() << "Skipping CUDA tests: " << cuda_error;
   }
-<<<<<<< HEAD
   fs::path temp_dir = GetTempDir();
   CreateTestImage(temp_dir, 100, 100);
   TIFFImage img(temp_dir / kTestImage);
-  img.Close();
-  DeleteTempDir(temp_dir);
-=======
-  CreateTestImage(100, 100);
-  TIFFImage img(kTestImagePath);
   img.SetImagePatametersForDevice(ImageOperation::GaussianBlur, 3, 1.0);
   img.AllocateDeviceMemory();
   img.CopyImageToDevice();
@@ -516,7 +510,8 @@
   EXPECT_EQ(error, cudaSuccess)
       << "Failed to get CUDA memory info: " << cudaGetErrorString(error);
   EXPECT_GT(free_memory, 0) << "Free memory should be greater than zero.";
-  fs::remove(kTestImagePath);
+  img.Close();
+  DeleteTempDir(temp_dir);
 }
 
 TEST(CudaMemManagerTest, BasicMemoryManagement) {
@@ -540,5 +535,4 @@
   EXPECT_NO_THROW(mgr.AllocateMemory());
   EXPECT_TRUE(mgr.IsAllocated());
   EXPECT_NO_THROW(mgr.FreeMemory());
->>>>>>> 717d8969
 }