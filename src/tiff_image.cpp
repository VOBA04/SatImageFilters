--- conflicted
+++ resolved
@@ -62,10 +62,7 @@
   Close();
   if (image_ != nullptr) {
     delete[] image_;
-<<<<<<< HEAD
-=======
     image_ = nullptr;
->>>>>>> 9fcc303c
   }
 }
 
@@ -154,13 +151,8 @@
 void TIFFImage::Clear() {
   if (image_ != nullptr) {
     delete[] image_;
-<<<<<<< HEAD
-    image_ = nullptr;
-  }
-=======
   }
   image_ = nullptr;
->>>>>>> 9fcc303c
   width_ = 0;
   height_ = 0;
   samples_per_pixel_ = 0;
