--- conflicted
+++ resolved
@@ -433,10 +433,7 @@
 Kernel<T>::~Kernel() {
   if (kernel_ != nullptr) {
     delete[] kernel_;
-<<<<<<< HEAD
-=======
     kernel_ = nullptr;
->>>>>>> 9fcc303c
   }
 }
 
