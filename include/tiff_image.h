/**
 * @file tiff_image.h
 * @brief Заголовочный файл, содержащий определение класса TIFFImage для работы
 * с TIFF изображениями.
 *
 * Этот файл содержит класс `TIFFImage` для работы с TIFF изображениями, включая
 * их создание, копирование, сохранение и обработку.
 */

#pragma once
#include <tiff.h>
#include <tiffio.h>

#include <cstddef>
#include <cstdint>
#include <string>
#include <vector>

#if __cplusplus > 201402L
#include <filesystem>
#endif

#ifdef BUILD_WITH_CUDA
#include "cuda_mem_manager.h"
#endif
#include "image_operation.h"
#include "kernel.h"

#include <CL/cl.h>

#ifdef USE_QT
#include <qimage.h>

#include <QImage>
#endif

/**
 * @brief Класс для работы с TIFF изображением.
 */
class TIFFImage {
 private:
  TIFF* tif_ = nullptr;             ///< Указатель на объект TIFF.
  size_t width_ = 0;                ///< Ширина изображения.
  size_t height_ = 0;               ///< Высота изображения.
  uint16_t samples_per_pixel_ = 1;  ///< Количество каналов на пиксель.
  uint16_t bits_per_sample_ = 16;   ///< Бит на канал.
  uint16_t photo_metric_ =
      PHOTOMETRIC_MINISBLACK;                ///< Фотометрическая интерпретация.
  uint16_t resolution_unit_ = RESUNIT_NONE;  ///< Единица измерения разрешения.
  uint16_t config_ = PLANARCONFIG_CONTIG;    ///< Конфигурация плоскостей.
  bool photo_metric_enabled_ = true;         ///< Флаг включения фотометрии.
  bool resolution_unit_enabled_ = true;  ///< Флаг включения единицы разрешения.
  float resolution_x_ = 0.0f;            ///< Разрешение по оси X.
  float resolution_y_ = 0.0f;            ///< Разрешение по оси Y.
  uint16_t* image_ =
      nullptr;  ///< Одномерный массив, представляющий изображение.
#ifdef BUILD_WITH_CUDA
  CudaMemManager
      cuda_mem_manager_{};  ///< Менеджер памяти CUDA (если доступна CUDA).
#endif

  // -------- OpenCL state --------
  // Контекст/устройство/очередь OpenCL и ресурсы для повторного использования
  cl_context cl_context_ = nullptr;
  cl_device_id cl_device_ = nullptr;
  cl_command_queue cl_queue_ = nullptr;
  cl_program cl_program_ = nullptr;

  // Буферы устройства (при предварительном выделении)
  cl_mem cl_src_ = nullptr;
  cl_mem cl_dst_ = nullptr;
  cl_mem cl_sep_g_x_ = nullptr;
  cl_mem cl_sep_g_y_ = nullptr;
  cl_mem cl_sep_result_x_ = nullptr;
  cl_mem cl_sep_result_y_ = nullptr;
  cl_mem cl_gaussian_kernel_ = nullptr;
  cl_mem cl_gaussian_sep_temp_ = nullptr;

  // Параметры и флаги выделения для OpenCL
  size_t cl_image_size_ = 0;
  size_t cl_gaussian_kernel_size_ = 0;
  float cl_gaussian_sigma_ = 0.0f;
  std::vector<ImageOperation> cl_image_operations_{};
  bool cl_allocated_ = false;

  // Профилирование OpenCL: хранение событий/метрик по ядрам
  struct ClProfileRecord {
    std::string name;
    double ms = 0.0;  // продолжительность выполнения ядра на устройстве
  };
  mutable bool cl_profile_enabled_ = false;
  mutable std::vector<ClProfileRecord> cl_profile_records_{};

  // Вспомогательные методы OpenCL (инициализация/компиляция/очистка)
  void EnsureOpenCLInitialized();
  void EnsureOpenCLProgramBuilt();
  void ReleaseOpenCLProgram();
  void ReleaseOpenCLContext();
  void EnsureGaussianKernelBuffer(size_t kernel_size, float sigma);

  /**
   * @brief Складывает абсолютные значения элементов двух матриц.
   *
   * Функция выполняет сложение абсолютных значений соответствующих элементов
   * двух матриц и возвращает результат в виде новой матрицы типа uint16_t*.
   *
   * @param mtx1 Указатель на первую матрицу типа int.
   * @param mtx2 Указатель на вторую матрицу типа int.
   * @param height Высота матриц.
   * @param width Ширина матриц.
   * @return Указатель на новую матрицу типа uint16_t*, содержащую сумму
   *         абсолютных значений соответствующих элементов входных матриц.
   */
  static uint16_t* AddAbsMtx(const int* mtx1, const int* mtx2, size_t height,
                             size_t width);

 public:
  /**
   * @brief Конструктор по умолчанию.
   *
   * Создает пустой объект TIFFImage.
   */
  TIFFImage();

  /**
   * @brief Конструктор с параметрами.
   *
   * Создает объект TIFFImage и открывает файл с изображением.
   *
   * @param name Имя файла.
   * @throws std::runtime_error Если не удается открыть файл.
   */
  explicit TIFFImage(const char* name) noexcept(false);

  /**
   * @brief Конструктор с параметрами.
   *
   * Создает объект TIFFImage и открывает файл с изображением.
   *
   * @param name Имя файла.
   * @throws std::runtime_error Если не удается открыть файл.
   */
  explicit TIFFImage(const std::string& name) noexcept(false);

#if __cplusplus > 201402L
  explicit TIFFImage(const std::filesystem::path& name) noexcept(false);
#endif

  TIFFImage(size_t width, size_t height, uint16_t samples_per_pixel = 1,
            uint16_t bits_per_sample = 16,
            uint16_t photo_metric = PHOTOMETRIC_MINISBLACK,
            uint16_t resolution_unit = RESUNIT_NONE, float resolution_x = 0.0f,
            float resolution_y = 0.0f, uint16_t config = PLANARCONFIG_CONTIG);

  /**
   * @brief Конструктор копирования.
   *
   * Создает новый объект TIFFImage, копируя содержимое другого объекта.
   *
   * @param other Исходный объект TIFFImage для копирования.
   */
  TIFFImage(const TIFFImage& other);

  /**
   * @brief Деструктор.
   *
   * Уничтожает объект TIFFImage и освобождает выделенную память, включая
   * освобождение памяти на устройстве (если она была выделена).
   */
  ~TIFFImage();

  /**
   * @brief Открывает файл с изображением.
   *
   * Загружает TIFF изображение из файла и инициализирует параметры изображения.
   *
   * @param name Имя файла.
   * @throws std::runtime_error Если не удается открыть файл или файл поврежден.
   */
  void Open(const char* name) noexcept(false);

  /**
   * @brief Открывает файл с изображением.
   *
   * Загружает TIFF изображение из файла и инициализирует параметры изображения.
   *
   * @param name Имя файла.
   * @throws std::runtime_error Если не удается открыть файл или файл поврежден.
   */
  void Open(const std::string& name) noexcept(false);

#if __cplusplus > 201402L
  void Open(const std::filesystem::path& name) noexcept(false);
#endif

  /**
   * @brief Закрывает файл с изображением.
   *
   * Освобождает ресурсы, связанные с открытым TIFF файлом, и сбрасывает
   * внутренние параметры объекта.
   */
  void Close();

  /**
   * @brief Сохраняет изображение в файл.
   *
   * Сохраняет текущее состояние изображения в указанный файл формата TIFF.
   *
   * @param name Имя файла.
   * @throws std::runtime_error Если не удается создать или записать файл.
   */
  void Save(const char* name);

  /**
   * @brief Сохраняет изображение в файл.
   *
   * Сохраняет текущее состояние изображения в указанный файл формата TIFF.
   *
   * @param name Имя файла.
   * @throws std::runtime_error Если не удается создать или записать файл.
   */
  void Save(const std::string& name);

  /**
   * @brief Сохраняет изображение в файл.
   *
   * Сохраняет текущее состояние изображения в указанный файл формата TIFF.
   *
   * @param name Имя файла.
   * @throws std::runtime_error Если не удается создать или записать файл.
   */
#if __cplusplus > 201402L
  void Save(const std::filesystem::path& name);
#endif

  /**
   * @brief Очищает изображение.
   *
   * Освобождает выделенную память для изображения и сбрасывает параметры
   * объекта, включая освобождение памяти на устройстве (если она была
   * выделена).
   */
  void Clear();

  /**
   * @brief Возвращает значение пикселя.
   *
   * @param x Координата x.
   * @param y Координата y.
   * @return Значение пикселя.
   * @throws std::runtime_error Если изображение не загружено.
   */
  uint16_t Get(const int x, const int y) const noexcept(false);

  /**
   * @brief Возвращает ширину изображения.
   *
   * @return Ширина изображения.
   */
  size_t GetWidth() const;

  /**
   * @brief Возвращает высоту изображения.
   *
   * @return Высота изображения.
   */
  size_t GetHeight() const;

  /**
   * @brief Устанавливает значение пикселя.
   *
   * @param x Координата x.
   * @param y Координата y.
   * @param value Значение пикселя.
   * @throws std::runtime_error Если изображение не загружено или координаты
   * выходят за границы.
   */
  void Set(const size_t x, const size_t y,
           const uint16_t value) noexcept(false);

  void SetImage(const size_t width, const size_t height,
                const uint16_t* image) noexcept(false);

  /**
   * @brief Копирует поля из другого объекта TIFFImage.
   *
   * @param other Исходный объект TIFFImage для копирования.
   */
  void CopyFields(const TIFFImage& other);

  // CUDA memory helpers — доступны только при сборке с CUDA
#ifdef BUILD_WITH_CUDA
  void SetImagePatametersForDevice(
      ImageOperation operations = ImageOperation::None,
      size_t gaussian_kernel_size = 0, float gaussian_sigma = 0);
  void AllocateDeviceMemory();
  void ReallocateDeviceMemory();
  void CopyImageToDevice();
  void FreeDeviceMemory();
#endif

  // ---------- OpenCL memory management (аналог CUDA) ----------
  void SetImagePatametersForOpenCLOps(
      ImageOperation operations = ImageOperation::None,
      size_t gaussian_kernel_size = 0, float gaussian_sigma = 0.0f);

  void AllocateOpenCLMemory();
  void ReallocateOpenCLMemory();
  void CopyImageToOpenCLDevice();
  void FreeOpenCLMemory();

  // Управление профилированием OpenCL
  void OpenCLProfilingEnable(bool enable = true);
  void OpenCLProfilingClear();
  const std::vector<ClProfileRecord>& OpenCLProfilingRecords() const {
    return cl_profile_records_;
  }
  double OpenCLProfilingTotalMs() const {
    double sum = 0.0;
    for (const auto& r : cl_profile_records_) {
      sum += r.ms;
    }
    return sum;
  }

  /**
   * @brief Оператор сравнения.
   *
   * Сравнивает два объекта TIFFImage.
   *
   * @param other Объект для сравнения.
   * @return true, если объекты равны, иначе false.
   */
  bool operator==(const TIFFImage& other) const;

  /**
   * @brief Оператор присваивания.
   *
   * Копирует содержимое другого объекта TIFFImage.
   *
   * @param other Исходный объект TIFFImage для копирования.
   * @return Ссылка на текущий объект.
   */
  TIFFImage& operator=(const TIFFImage& other);

  friend std::ostream& operator<<(std::ostream& out,
                                  const TIFFImage& tiff_image);

  /**
   * @brief Применяет ядро к изображению.
   *
   * Создает новое изображение, применяя ядро свертки.
   *
   * @param kernel Ядро свертки.
   * @param rotate Флаг, указывающий, нужно ли поворачивать ядро (по умолчанию
   * true).
   * @return Новое изображение с примененным ядром.
   */
  TIFFImage SetKernel(const Kernel<int>& kernel, bool rotate = true) const;

  /**
   * @brief Применяет ядро к изображению с использованием CUDA.
   *
   * Создает новое изображение, применяя ядро свертки с использованием CUDA.
   *
   * @param kernel Ядро свертки.
   * @param rotate Флаг, указывающий, нужно ли поворачивать ядро (по умолчанию
   * true).
   * @return Новое изображение с примененным ядром.
   */
  // CUDA kernels — только при сборке с CUDA
#ifdef BUILD_WITH_CUDA
  TIFFImage SetKernelCuda(const Kernel<int>& kernel,
                          const bool shared_memory = true,
                          const bool rotate = true) const;
#endif

  // --------- OpenCL compute (аналог CUDA) ----------
  TIFFImage SetKernelOpenCL(const Kernel<int>& kernel,
                            const bool shared_memory = true,
                            const bool rotate = true) const;

  /**
   * @brief Применяет разделенный оператор Собеля к изображению.
   *
   * Создает новое изображение, применяя фильтр Собеля с использованием
   * метода разделения ядра, что повышает эффективность вычислений.
   *
   * @return Новое изображение с примененным разделенным оператором Собеля.
   */
  TIFFImage SetKernelSobelSep() const;

  /**
   * @brief Применяет разделенный оператор Превитта к изображению.
   *
   * Создает новое изображение, применяя фильтр Превитта с использованием
   * метода разделения ядра, что повышает эффективность вычислений.
   *
   * @return Новое изображение с примененным разделенным оператором Прюитта.
   */
  TIFFImage SetKernelPrewittSep() const;

/**
 * @brief Применяет разделенный оператор Собеля к изображению с использованием
 * CUDA.
 *
 * Создает новое изображение, применяя фильтр Собеля с использованием
 * метода разделения ядра и вычислений на GPU через CUDA.
 * Этот метод обеспечивает ускорение обработки изображений большого размера.
 *
 * @return Новое изображение с примененным разделенным оператором Собеля.
 */
#ifdef BUILD_WITH_CUDA
  TIFFImage SetKernelSobelSepCuda(const bool shared_memory = true) const;
#endif

  TIFFImage SetKernelSobelSepOpenCL(const bool shared_memory = true) const;

/**
 * @brief Применяет разделенный оператор Превитта к изображению с
 * использованием CUDA.
 *
 * Создает новое изображение, применяя фильтр Превитта с использованием
 * метода разделения ядра и вычислений на GPU через CUDA.
 * Этот метод обеспечивает ускорение обработки изображений большого размера.
 *
 * @return Новое изображение с примененным разделенным оператором Прюитта.
 */
#ifdef BUILD_WITH_CUDA
  TIFFImage SetKernelPrewittSepCuda(const bool shared_memory = true) const;
#endif

  TIFFImage SetKernelPrewittSepOpenCL(const bool shared_memory = true) const;

  /**
   * @brief Применяет фильтр Гаусса к изображению.
   *
   * Создает новое изображение, применяя фильтр Гаусса.
   *
   * Формула фильтра Гаусса:
   * \f[
   * G(x, y) = \frac{1}{2\pi\sigma^2} e^{-\frac{x^2 + y^2}{2\sigma^2}}
   * \f]
   *
   * Если \f$\sigma\f$ не задан, он вычисляется как \f$\sigma =
   * \frac{size}{6}\f$.
   *
   * @param size Размер фильтра (должен быть нечетным).
   * @param sigma Стандартное отклонение (опционально).
   * @return Новое изображение с примененным фильтром Гаусса.
   */
  TIFFImage GaussianBlur(const size_t size = 3, const float sigma = 0.0) const;

  /**
   * @brief Применяет разделенный фильтр Гаусса к изображению.
   *
   * Создает новое изображение, применяя разделенный фильтр Гаусса.
   * Разделенный фильтр Гаусса выполняет свертку по одной оси (горизонтальной
   * или вертикальной) за один проход, что снижает вычислительную сложность.
   *
   * Формула фильтра Гаусса:
   * \f[
   * G(x) = e^{-\frac{x^2}{2\sigma^2}}
   * \f]
   *
   * Если \f$\sigma\f$ не задан, он вычисляется как \f$\sigma =
   * \frac{size}{6}\f$.
   *
   * @param size Размер фильтра (должен быть нечетным).
   * @param sigma Стандартное отклонение (опционально).
   * @return Новое изображение с примененным разделенным фильтром Гаусса.
   */
  TIFFImage GaussianBlurSep(const size_t size = 3,
                            const float sigma = 0.0) const;

<<<<<<< HEAD
/**
 * @brief Применяет фильтр Гаусса к изображению с использованием CUDA.
 *
 * Создает новое изображение, применяя фильтр Гаусса с использованием CUDA.
 *
 * @param size Размер фильтра (должен быть нечетным).
 * @param sigma Стандартное отклонение (опционально).
 * @return Новое изображение с примененным фильтром Гаусса.
 */
#ifdef BUILD_WITH_CUDA
  TIFFImage GaussianBlurCuda(const size_t size = 3, const float sigma = 0.0);
#endif
=======
  /**
   * @brief Применяет фильтр Гаусса к изображению с использованием CUDA.
   *
   * Создает новое изображение, применяя фильтр Гаусса с использованием CUDA.
   *
   * @param size Размер фильтра (должен быть нечетным).
   * @param sigma Стандартное отклонение (опционально).
   * @return Новое изображение с примененным фильтром Гаусса.
   */
  TIFFImage GaussianBlurCuda(const size_t size = 3, const float sigma = 0.0,
                             const bool shared_memory = false);
>>>>>>> bc7b76b8

  TIFFImage GaussianBlurOpenCL(const size_t size = 3, const float sigma = 0.0,
                               const bool shared_memory = false);

<<<<<<< HEAD
/**
 * @brief Применяет разделенный фильтр Гаусса к изображению с использованием
 * CUDA.
 *
 * Создает новое изображение, применяя разделенный фильтр Гаусса с
 * использованием вычислений на GPU через CUDA. Разделенный фильтр Гаусса
 * выполняет свертку по одной оси (горизонтальной или вертикальной) за один
 * проход, что значительно снижает вычислительную сложность. Использование
 * CUDA дополнительно ускоряет обработку для изображений большого размера.
 *
 * @param size Размер фильтра (должен быть нечетным).
 * @param sigma Стандартное отклонение (опционально).
 * @return Новое изображение с примененным разделенным фильтром Гаусса.
 */
#ifdef BUILD_WITH_CUDA
  TIFFImage GaussianBlurSepCuda(const size_t size = 3, const float sigma = 0.0);
#endif
=======
  /**
   * @brief Применяет разделенный фильтр Гаусса к изображению с использованием
   * CUDA.
   *
   * Создает новое изображение, применяя разделенный фильтр Гаусса с
   * использованием вычислений на GPU через CUDA. Разделенный фильтр Гаусса
   * выполняет свертку по одной оси (горизонтальной или вертикальной) за один
   * проход, что значительно снижает вычислительную сложность. Использование
   * CUDA дополнительно ускоряет обработку для изображений большого размера.
   *
   * @param size Размер фильтра (должен быть нечетным).
   * @param sigma Стандартное отклонение (опционально).
   * @return Новое изображение с примененным разделенным фильтром Гаусса.
   */
  TIFFImage GaussianBlurSepCuda(const size_t size = 3, const float sigma = 0.0,
                                const bool shared_memory = false);
>>>>>>> bc7b76b8

  TIFFImage GaussianBlurSepOpenCL(const size_t size = 3,
                                  const float sigma = 0.0,
                                  const bool shared_memory = false);

#ifdef USE_QT
  /**
   * @brief Преобразует изображение в формат QImage.
   *
   * Эта функция создает объект QImage из текущего изображения, что позволяет
   * использовать его в приложениях с графическим интерфейсом на основе Qt.
   *
   * @return Объект QImage, представляющий текущее изображение.
   * @throws std::runtime_error Если изображение не загружено или преобразование
   * невозможно.
   */
  QImage ToQImage() const;
#endif
};<|MERGE_RESOLUTION|>--- conflicted
+++ resolved
@@ -39,19 +39,19 @@
  */
 class TIFFImage {
  private:
-  TIFF* tif_ = nullptr;             ///< Указатель на объект TIFF.
-  size_t width_ = 0;                ///< Ширина изображения.
-  size_t height_ = 0;               ///< Высота изображения.
+  TIFF* tif_ = nullptr;  ///< Указатель на объект TIFF.
+  size_t width_ = 0;     ///< Ширина изображения.
+  size_t height_ = 0;    ///< Высота изображения.
   uint16_t samples_per_pixel_ = 1;  ///< Количество каналов на пиксель.
-  uint16_t bits_per_sample_ = 16;   ///< Бит на канал.
+  uint16_t bits_per_sample_ = 16;  ///< Бит на канал.
   uint16_t photo_metric_ =
-      PHOTOMETRIC_MINISBLACK;                ///< Фотометрическая интерпретация.
+      PHOTOMETRIC_MINISBLACK;  ///< Фотометрическая интерпретация.
   uint16_t resolution_unit_ = RESUNIT_NONE;  ///< Единица измерения разрешения.
-  uint16_t config_ = PLANARCONFIG_CONTIG;    ///< Конфигурация плоскостей.
-  bool photo_metric_enabled_ = true;         ///< Флаг включения фотометрии.
+  uint16_t config_ = PLANARCONFIG_CONTIG;  ///< Конфигурация плоскостей.
+  bool photo_metric_enabled_ = true;  ///< Флаг включения фотометрии.
   bool resolution_unit_enabled_ = true;  ///< Флаг включения единицы разрешения.
-  float resolution_x_ = 0.0f;            ///< Разрешение по оси X.
-  float resolution_y_ = 0.0f;            ///< Разрешение по оси Y.
+  float resolution_x_ = 0.0f;  ///< Разрешение по оси X.
+  float resolution_y_ = 0.0f;  ///< Разрешение по оси Y.
   uint16_t* image_ =
       nullptr;  ///< Одномерный массив, представляющий изображение.
 #ifdef BUILD_WITH_CUDA
@@ -473,20 +473,6 @@
   TIFFImage GaussianBlurSep(const size_t size = 3,
                             const float sigma = 0.0) const;
 
-<<<<<<< HEAD
-/**
- * @brief Применяет фильтр Гаусса к изображению с использованием CUDA.
- *
- * Создает новое изображение, применяя фильтр Гаусса с использованием CUDA.
- *
- * @param size Размер фильтра (должен быть нечетным).
- * @param sigma Стандартное отклонение (опционально).
- * @return Новое изображение с примененным фильтром Гаусса.
- */
-#ifdef BUILD_WITH_CUDA
-  TIFFImage GaussianBlurCuda(const size_t size = 3, const float sigma = 0.0);
-#endif
-=======
   /**
    * @brief Применяет фильтр Гаусса к изображению с использованием CUDA.
    *
@@ -498,30 +484,10 @@
    */
   TIFFImage GaussianBlurCuda(const size_t size = 3, const float sigma = 0.0,
                              const bool shared_memory = false);
->>>>>>> bc7b76b8
 
   TIFFImage GaussianBlurOpenCL(const size_t size = 3, const float sigma = 0.0,
                                const bool shared_memory = false);
 
-<<<<<<< HEAD
-/**
- * @brief Применяет разделенный фильтр Гаусса к изображению с использованием
- * CUDA.
- *
- * Создает новое изображение, применяя разделенный фильтр Гаусса с
- * использованием вычислений на GPU через CUDA. Разделенный фильтр Гаусса
- * выполняет свертку по одной оси (горизонтальной или вертикальной) за один
- * проход, что значительно снижает вычислительную сложность. Использование
- * CUDA дополнительно ускоряет обработку для изображений большого размера.
- *
- * @param size Размер фильтра (должен быть нечетным).
- * @param sigma Стандартное отклонение (опционально).
- * @return Новое изображение с примененным разделенным фильтром Гаусса.
- */
-#ifdef BUILD_WITH_CUDA
-  TIFFImage GaussianBlurSepCuda(const size_t size = 3, const float sigma = 0.0);
-#endif
-=======
   /**
    * @brief Применяет разделенный фильтр Гаусса к изображению с использованием
    * CUDA.
@@ -538,7 +504,6 @@
    */
   TIFFImage GaussianBlurSepCuda(const size_t size = 3, const float sigma = 0.0,
                                 const bool shared_memory = false);
->>>>>>> bc7b76b8
 
   TIFFImage GaussianBlurSepOpenCL(const size_t size = 3,
                                   const float sigma = 0.0,
